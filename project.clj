(defproject generateme/fastmath "1.3.0-SNAPSHOT"
  :description "Fast and primitive math library"
  :url "https://github.com/generateme/fastmath"
  :license {:name "The Unlicence"
            :url "http://unlicense.org"}
  :dependencies [[org.clojure/clojure "1.10.0"]
                 [net.jafama/jafama "2.3.1"]
                 [org.apache.commons/commons-math3 "3.6.1"]
                 [com.github.haifengl/smile-interpolation "1.5.2" ]
                 [com.github.haifengl/smile-core "1.5.2"]
                 [com.github.haifengl/smile-netlib "1.5.2"]
                 [org.slf4j/slf4j-nop "1.7.25"]
                 [de.sciss/jwave "1.0.3"]
                 [net.mikera/core.matrix "0.62.0"]]
  :exclusions [[org.slf4j/slf4j-simple :extension "jar"]]
  :resource-path "resources/"
  :java-source-paths ["src"]
  :javac-options ["-target" "1.8" "-source" "1.8"]
  :scm {:name "git"
        :url "https://github.com/generateme/fastmath/"}
  :profiles {:uberjar {:aot :all}
             :dev {:plugins [[refactor-nrepl "2.4.0"]
<<<<<<< HEAD
                             [cider/cider-nrepl "0.19.0"]
=======
                             [cider/cider-nrepl "0.20.0-SNAPSHOT"]
>>>>>>> a95067a3
                             [com.jakemccrary/lein-test-refresh "0.23.0"]
                             [lein-codox "0.10.5"]]
                   :source-paths ["example"]
                   :dependencies [[codox-theme-rdash "0.1.2"]
                                  [clojure2d "1.0.2"]
                                  [criterium "0.4.4"]
                                  [incanter/incanter-charts "1.9.2"]
                                  [incanter/incanter-core "1.9.2"]
                                  [metadoc "0.2.3"]]
                   :codox {:themes [:rdash]
                           :metadata {:doc/format :markdown}
                           :output-path "docs/"
                           :source-paths ["src"]
                           :source-uri "https://github.com/generateme/fastmath/blob/master/{filepath}#L{line}"
                           :doc-paths ["docs/tutorials/"]
                           :writer metadoc.writers.codox/write-docs
                           :html {:transforms [[:head] [:append [:script {:type "text/javascript",
                                                                          :async ""
                                                                          :src "https://cdnjs.cloudflare.com/ajax/libs/mathjax/2.7.2/MathJax.js?config=TeX-MML-AM_CHTML"}]]]}}}})
<|MERGE_RESOLUTION|>--- conflicted
+++ resolved
@@ -1,46 +1,42 @@
-(defproject generateme/fastmath "1.3.0-SNAPSHOT"
-  :description "Fast and primitive math library"
-  :url "https://github.com/generateme/fastmath"
-  :license {:name "The Unlicence"
-            :url "http://unlicense.org"}
-  :dependencies [[org.clojure/clojure "1.10.0"]
-                 [net.jafama/jafama "2.3.1"]
-                 [org.apache.commons/commons-math3 "3.6.1"]
-                 [com.github.haifengl/smile-interpolation "1.5.2" ]
-                 [com.github.haifengl/smile-core "1.5.2"]
-                 [com.github.haifengl/smile-netlib "1.5.2"]
-                 [org.slf4j/slf4j-nop "1.7.25"]
-                 [de.sciss/jwave "1.0.3"]
-                 [net.mikera/core.matrix "0.62.0"]]
-  :exclusions [[org.slf4j/slf4j-simple :extension "jar"]]
-  :resource-path "resources/"
-  :java-source-paths ["src"]
-  :javac-options ["-target" "1.8" "-source" "1.8"]
-  :scm {:name "git"
-        :url "https://github.com/generateme/fastmath/"}
-  :profiles {:uberjar {:aot :all}
-             :dev {:plugins [[refactor-nrepl "2.4.0"]
-<<<<<<< HEAD
-                             [cider/cider-nrepl "0.19.0"]
-=======
-                             [cider/cider-nrepl "0.20.0-SNAPSHOT"]
->>>>>>> a95067a3
-                             [com.jakemccrary/lein-test-refresh "0.23.0"]
-                             [lein-codox "0.10.5"]]
-                   :source-paths ["example"]
-                   :dependencies [[codox-theme-rdash "0.1.2"]
-                                  [clojure2d "1.0.2"]
-                                  [criterium "0.4.4"]
-                                  [incanter/incanter-charts "1.9.2"]
-                                  [incanter/incanter-core "1.9.2"]
-                                  [metadoc "0.2.3"]]
-                   :codox {:themes [:rdash]
-                           :metadata {:doc/format :markdown}
-                           :output-path "docs/"
-                           :source-paths ["src"]
-                           :source-uri "https://github.com/generateme/fastmath/blob/master/{filepath}#L{line}"
-                           :doc-paths ["docs/tutorials/"]
-                           :writer metadoc.writers.codox/write-docs
-                           :html {:transforms [[:head] [:append [:script {:type "text/javascript",
-                                                                          :async ""
-                                                                          :src "https://cdnjs.cloudflare.com/ajax/libs/mathjax/2.7.2/MathJax.js?config=TeX-MML-AM_CHTML"}]]]}}}})
+(defproject generateme/fastmath "1.3.0-SNAPSHOT"
+  :description "Fast and primitive math library"
+  :url "https://github.com/generateme/fastmath"
+  :license {:name "The Unlicence"
+            :url "http://unlicense.org"}
+  :dependencies [[org.clojure/clojure "1.10.0"]
+                 [net.jafama/jafama "2.3.1"]
+                 [org.apache.commons/commons-math3 "3.6.1"]
+                 [com.github.haifengl/smile-interpolation "1.5.2" ]
+                 [com.github.haifengl/smile-core "1.5.2"]
+                 [com.github.haifengl/smile-netlib "1.5.2"]
+                 [org.slf4j/slf4j-nop "1.7.25"]
+                 [de.sciss/jwave "1.0.3"]
+                 [net.mikera/core.matrix "0.62.0"]]
+  :exclusions [[org.slf4j/slf4j-simple :extension "jar"]]
+  :resource-path "resources/"
+  :java-source-paths ["src"]
+  :javac-options ["-target" "1.8" "-source" "1.8"]
+  :scm {:name "git"
+        :url "https://github.com/generateme/fastmath/"}
+  :profiles {:uberjar {:aot :all}
+             :dev {:plugins [[refactor-nrepl "2.4.0"]
+                             [cider/cider-nrepl "0.20.0-SNAPSHOT"]
+                             [com.jakemccrary/lein-test-refresh "0.23.0"]
+                             [lein-codox "0.10.5"]]
+                   :source-paths ["example"]
+                   :dependencies [[codox-theme-rdash "0.1.2"]
+                                  [clojure2d "1.0.2"]
+                                  [criterium "0.4.4"]
+                                  [incanter/incanter-charts "1.9.2"]
+                                  [incanter/incanter-core "1.9.2"]
+                                  [metadoc "0.2.3"]]
+                   :codox {:themes [:rdash]
+                           :metadata {:doc/format :markdown}
+                           :output-path "docs/"
+                           :source-paths ["src"]
+                           :source-uri "https://github.com/generateme/fastmath/blob/master/{filepath}#L{line}"
+                           :doc-paths ["docs/tutorials/"]
+                           :writer metadoc.writers.codox/write-docs
+                           :html {:transforms [[:head] [:append [:script {:type "text/javascript",
+                                                                          :async ""
+                                                                          :src "https://cdnjs.cloudflare.com/ajax/libs/mathjax/2.7.2/MathJax.js?config=TeX-MML-AM_CHTML"}]]]}}}})